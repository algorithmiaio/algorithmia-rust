[package]
name = "algorithmia"
version = "1.3.0"
license = "MIT"
authors = ["Anthony Nowell <anthony@algorithmia.com>"]

description = "Client for calling algorithms hosted on   the Algorithmia marketplace"
documentation = "http://algorithmiaio.github.io/algorithmia-rust/algorithmia/"
repository = "https://github.com/algorithmiaio/algorithmia-rust"
readme = "README.md"
keywords = ["algorithmia", "algorithm", "client"]

build = "build.rs"

[dependencies]
hyper = "0.9"
serde = { version = "0.8", optional = true }
serde_json = { version = "0.8", optional = true }
serde_derive = { version = "0.8", optional = true }
rustc-serialize = { version = "0.3.19", optional = true }
base64 = "0.2.1"
quick-error = "1.1.0"
chrono = { version = "0.2", features = ["serde"] }

<<<<<<< HEAD
[build-dependencies]
rustc_version = "0.1.7"
=======
[features]
default = ["with-serde"]
with-serde = ["serde", "serde_json", "serde_derive", "chrono/serde"]
with-rustc-serialize = ["rustc-serialize", "chrono/rustc-serialize"]
>>>>>>> 17a030a5
<|MERGE_RESOLUTION|>--- conflicted
+++ resolved
@@ -22,12 +22,10 @@
 quick-error = "1.1.0"
 chrono = { version = "0.2", features = ["serde"] }
 
-<<<<<<< HEAD
 [build-dependencies]
 rustc_version = "0.1.7"
-=======
+
 [features]
 default = ["with-serde"]
 with-serde = ["serde", "serde_json", "serde_derive", "chrono/serde"]
 with-rustc-serialize = ["rustc-serialize", "chrono/rustc-serialize"]
->>>>>>> 17a030a5
